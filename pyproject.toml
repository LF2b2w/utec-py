--- conflicted
+++ resolved
@@ -4,11 +4,7 @@
 
 [project]
 name = "utec_py_LF2b2w"
-<<<<<<< HEAD
-version = "0.1.16"
-=======
 version = "0.1.17"
->>>>>>> 98cb615b
 description = "A U-Home API client library."
 readme = "README.md"
 license = {text = "MIT"}

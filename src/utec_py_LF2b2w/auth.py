--- conflicted
+++ resolved
@@ -22,18 +22,12 @@
     async def async_get_access_token(self) -> str:
         """Return a valid access token (refresh if needed)"""
     
-<<<<<<< HEAD
-    #@abstractmethod
-    #async def async_make_auth_request(self, method, **kwargs) -> ClientResponse:
-    #    """Perform API request"""
-=======
     async def async_make_auth_request(self, method, **kwargs) -> ClientResponse:
         access_token = await self.async_get_access_token()
         headers = kwargs.get("headers", {})
         headers.update({"Authorization": f"Bearer {access_token}"})
         kwargs["headers"] = headers
         return self.websession.request(method, self.host, **kwargs)
->>>>>>> a7e7c54f
 
 class UtecOAuth2(AbstractAuth):
     def __init__(self, websession, client_id, client_secret, token=None):
